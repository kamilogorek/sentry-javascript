--- conflicted
+++ resolved
@@ -4,10 +4,6 @@
 
 Sentry.init({
   dsn: 'https://public@dsn.ingest.sentry.io/1337',
-<<<<<<< HEAD
-  integrations: [new Sentry.BrowserTracing({ idleTimeout: 9000 })],
-=======
-  integrations: [new Integrations.BrowserTracing({ idleTimeout: 9000, startTransactionOnPageLoad: false })],
->>>>>>> 674a8f08
+  integrations: [new Sentry.BrowserTracing({ idleTimeout: 9000, startTransactionOnPageLoad: false })],
   tracesSampleRate: 1,
 });