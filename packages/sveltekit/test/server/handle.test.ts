<<<<<<< HEAD
import { Hub, SEMANTIC_ATTRIBUTE_SENTRY_SOURCE, addTracingExtensions, makeMain } from '@sentry/core';
import { NodeClient } from '@sentry/node';
=======
import { addTracingExtensions } from '@sentry/core';
import { NodeClient, setCurrentClient } from '@sentry/node';
>>>>>>> 551aa86f
import * as SentryNode from '@sentry/node';
import type { Transaction } from '@sentry/types';
import type { Handle } from '@sveltejs/kit';
import { redirect } from '@sveltejs/kit';
import { vi } from 'vitest';

import { FETCH_PROXY_SCRIPT, addSentryCodeToPage, sentryHandle } from '../../src/server/handle';
import { getDefaultNodeClientOptions } from '../utils';

const mockCaptureException = vi.spyOn(SentryNode, 'captureException').mockImplementation(() => 'xx');

function mockEvent(override: Record<string, unknown> = {}): Parameters<Handle>[0]['event'] {
  const event: Parameters<Handle>[0]['event'] = {
    cookies: {} as any,
    fetch: () => Promise.resolve({} as any),
    getClientAddress: () => '',
    locals: {},
    params: { id: '123' },
    platform: {},
    request: {
      method: 'GET',
      headers: {
        get: () => null,
        append: () => {},
        delete: () => {},
        forEach: () => {},
        has: () => false,
        set: () => {},
      },
    } as any,
    route: { id: '/users/[id]' },
    setHeaders: () => {},
    url: new URL('http://localhost:3000/users/123'),
    isDataRequest: false,

    ...override,
  };

  return event;
}

const mockResponse = { status: 200, headers: {}, body: '' } as any;

const enum Type {
  Sync = 'sync',
  Async = 'async',
}

function resolve(
  type: Type,
  isError: boolean,
  throwSpecialError?: 'redirect' | 'http',
): Parameters<Handle>[0]['resolve'] {
  if (throwSpecialError === 'redirect') {
    throw redirect(302, '/redirect');
  }
  if (throwSpecialError === 'http') {
    throw { status: 404, body: 'Not found' };
  }

  if (type === Type.Sync) {
    return (..._args: unknown[]) => {
      if (isError) {
        throw new Error(type);
      }

      return mockResponse;
    };
  }

  return (..._args: unknown[]) => {
    return new Promise((resolve, reject) => {
      if (isError) {
        reject(new Error(type));
      } else {
        resolve(mockResponse);
      }
    });
  };
}

let client: NodeClient;

beforeAll(() => {
  addTracingExtensions();
});

beforeEach(() => {
  const options = getDefaultNodeClientOptions({ tracesSampleRate: 1.0 });
  client = new NodeClient(options);
  setCurrentClient(client);
  client.init();

  mockCaptureException.mockClear();
});

describe('handleSentry', () => {
  describe.each([
    // isSync, isError, expectedResponse
    [Type.Sync, true, undefined],
    [Type.Sync, false, mockResponse],
    [Type.Async, true, undefined],
    [Type.Async, false, mockResponse],
  ])('%s resolve with error %s', (type, isError, mockResponse) => {
    it('should return a response', async () => {
      let response: any = undefined;
      try {
        response = await sentryHandle()({ event: mockEvent(), resolve: resolve(type, isError) });
      } catch (e) {
        expect(e).toBeInstanceOf(Error);
        expect(e.message).toEqual(type);
      }

      expect(response).toEqual(mockResponse);
    });

    it("creates a transaction if there's no active span", async () => {
      let ref: any = undefined;
      client.on('finishTransaction', (transaction: Transaction) => {
        ref = transaction;
      });

      try {
        await sentryHandle()({ event: mockEvent(), resolve: resolve(type, isError) });
      } catch (e) {
        //
      }

      expect(ref).toBeDefined();

      expect(ref.name).toEqual('GET /users/[id]');
      expect(ref.op).toEqual('http.server');
      expect(ref.status).toEqual(isError ? 'internal_error' : 'ok');
      expect(ref.attributes[SEMANTIC_ATTRIBUTE_SENTRY_SOURCE]).toEqual('route');

      expect(ref.endTimestamp).toBeDefined();
      expect(ref.spanRecorder.spans).toHaveLength(1);
    });

    it('creates a child span for nested server calls (i.e. if there is an active span)', async () => {
      let ref: any = undefined;
      let txnCount = 0;
      client.on('finishTransaction', (transaction: Transaction) => {
        ref = transaction;
        ++txnCount;
      });

      try {
        await sentryHandle()({
          event: mockEvent(),
          resolve: async _ => {
            // simulateing a nested load call:
            await sentryHandle()({
              event: mockEvent({ route: { id: 'api/users/details/[id]' } }),
              resolve: resolve(type, isError),
            });
            return mockResponse;
          },
        });
      } catch (e) {
        //
      }

      expect(txnCount).toEqual(1);
      expect(ref).toBeDefined();

      expect(ref.name).toEqual('GET /users/[id]');
      expect(ref.op).toEqual('http.server');
      expect(ref.status).toEqual(isError ? 'internal_error' : 'ok');
      expect(ref.attributes[SEMANTIC_ATTRIBUTE_SENTRY_SOURCE]).toEqual('route');

      expect(ref.endTimestamp).toBeDefined();

      expect(ref.spanRecorder.spans).toHaveLength(2);
      expect(ref.spanRecorder.spans).toEqual(
        expect.arrayContaining([
          expect.objectContaining({ op: 'http.server', name: 'GET /users/[id]' }),
          expect.objectContaining({ op: 'http.server', description: 'GET api/users/details/[id]' }),
        ]),
      );
    });

    it('creates a transaction from sentry-trace header', async () => {
      const event = mockEvent({
        request: {
          headers: {
            get: (key: string) => {
              if (key === 'sentry-trace') {
                return '1234567890abcdef1234567890abcdef-1234567890abcdef-1';
              }

              return null;
            },
          },
        },
      });

      let ref: any = undefined;
      client.on('finishTransaction', (transaction: Transaction) => {
        ref = transaction;
      });

      try {
        await sentryHandle()({ event, resolve: resolve(type, isError) });
      } catch (e) {
        //
      }

      expect(ref).toBeDefined();
      expect(ref.traceId).toEqual('1234567890abcdef1234567890abcdef');
      expect(ref.parentSpanId).toEqual('1234567890abcdef');
      expect(ref.sampled).toEqual(true);
    });

    it('creates a transaction with dynamic sampling context from baggage header', async () => {
      const event = mockEvent({
        request: {
          headers: {
            get: (key: string) => {
              if (key === 'sentry-trace') {
                return '1234567890abcdef1234567890abcdef-1234567890abcdef-1';
              }

              if (key === 'baggage') {
                return (
                  'sentry-environment=production,sentry-release=1.0.0,sentry-transaction=dogpark,' +
                  'sentry-public_key=dogsarebadatkeepingsecrets,' +
                  'sentry-trace_id=1234567890abcdef1234567890abcdef,sentry-sample_rate=1'
                );
              }

              return null;
            },
          },
        },
      });

      let ref: any = undefined;
      client.on('finishTransaction', (transaction: Transaction) => {
        ref = transaction;
      });

      try {
        await sentryHandle()({ event, resolve: resolve(type, isError) });
      } catch (e) {
        //
      }

      expect(ref).toBeDefined();
      expect(ref.metadata.dynamicSamplingContext).toEqual({
        environment: 'production',
        release: '1.0.0',
        public_key: 'dogsarebadatkeepingsecrets',
        sample_rate: '1',
        trace_id: '1234567890abcdef1234567890abcdef',
        transaction: 'dogpark',
      });
    });

    it('send errors to Sentry', async () => {
      try {
        await sentryHandle()({ event: mockEvent(), resolve: resolve(type, isError) });
      } catch (e) {
        expect(mockCaptureException).toBeCalledTimes(1);
        expect(mockCaptureException).toBeCalledWith(expect.any(Error), {
          mechanism: { handled: false, type: 'sveltekit', data: { function: 'handle' } },
        });
      }
    });

    it("doesn't send redirects in a request handler to Sentry", async () => {
      try {
        await sentryHandle()({ event: mockEvent(), resolve: resolve(type, false, 'redirect') });
      } catch (e) {
        expect(mockCaptureException).toBeCalledTimes(0);
      }
    });

    it("doesn't send Http 4xx errors in a request handler to Sentry", async () => {
      try {
        await sentryHandle()({ event: mockEvent(), resolve: resolve(type, false, 'http') });
      } catch (e) {
        expect(mockCaptureException).toBeCalledTimes(0);
      }
    });

    it('calls `transformPageChunk`', async () => {
      const mockResolve = vi.fn().mockImplementation(resolve(type, isError));
      const event = mockEvent();
      try {
        await sentryHandle()({ event, resolve: mockResolve });
      } catch (e) {
        expect(e).toBeInstanceOf(Error);
        expect(e.message).toEqual(type);
      }

      expect(mockResolve).toHaveBeenCalledTimes(1);
      expect(mockResolve).toHaveBeenCalledWith(event, { transformPageChunk: expect.any(Function) });
    });

    it("doesn't create a transaction if there's no route", async () => {
      let ref: any = undefined;
      client.on('finishTransaction', (transaction: Transaction) => {
        ref = transaction;
      });

      try {
        await sentryHandle()({ event: mockEvent({ route: undefined }), resolve: resolve(type, isError) });
      } catch {
        //
      }

      expect(ref).toBeUndefined();
    });

    it("Creates a transaction if there's no route but `handleUnknownRequests` is true", async () => {
      let ref: any = undefined;
      client.on('finishTransaction', (transaction: Transaction) => {
        ref = transaction;
      });

      try {
        await sentryHandle({ handleUnknownRoutes: true })({
          event: mockEvent({ route: undefined }),
          resolve: resolve(type, isError),
        });
      } catch {
        //
      }

      expect(ref).toBeDefined();
    });
  });
});

describe('addSentryCodeToPage', () => {
  const html = `<!DOCTYPE html>
  <html lang="en">
    <head>
      <meta charset="utf-8" />
      <link rel="icon" href="%sveltekit.assets%/favicon.png" />
      <meta name="viewport" content="width=device-width" />
    </head>
    <body data-sveltekit-preload-data="hover">
      <div style="display: contents">%sveltekit.body%</div>
    </body>
  </html>`;

  it('does not add meta tags if no active transaction', () => {
    const transformPageChunk = addSentryCodeToPage({});
    const transformed = transformPageChunk({ html, done: true });
    expect(transformed).toEqual(html);
  });

  it('adds meta tags and the fetch proxy script if there is an active transaction', () => {
    const transformPageChunk = addSentryCodeToPage({});
    SentryNode.startSpan({ name: 'test' }, () => {
      const transformed = transformPageChunk({ html, done: true }) as string;

      expect(transformed).toContain('<meta name="sentry-trace"');
      expect(transformed).toContain('<meta name="baggage"');
      expect(transformed).toContain(`<script >${FETCH_PROXY_SCRIPT}</script>`);
    });
  });

  it('adds a nonce attribute to the script if the `fetchProxyScriptNonce` option is specified', () => {
    const transformPageChunk = addSentryCodeToPage({ fetchProxyScriptNonce: '123abc' });
    SentryNode.startSpan({ name: 'test' }, () => {
      const transformed = transformPageChunk({ html, done: true }) as string;

      expect(transformed).toContain('<meta name="sentry-trace"');
      expect(transformed).toContain('<meta name="baggage"');
      expect(transformed).toContain(`<script nonce="123abc">${FETCH_PROXY_SCRIPT}</script>`);
    });
  });

  it('does not add the fetch proxy script if the `injectFetchProxyScript` option is false', () => {
    const transformPageChunk = addSentryCodeToPage({ injectFetchProxyScript: false });
    SentryNode.startSpan({ name: 'test' }, () => {
      const transformed = transformPageChunk({ html, done: true }) as string;

      expect(transformed).toContain('<meta name="sentry-trace"');
      expect(transformed).toContain('<meta name="baggage"');
      expect(transformed).not.toContain(`<script >${FETCH_PROXY_SCRIPT}</script>`);
    });
  });
});<|MERGE_RESOLUTION|>--- conflicted
+++ resolved
@@ -1,10 +1,5 @@
-<<<<<<< HEAD
-import { Hub, SEMANTIC_ATTRIBUTE_SENTRY_SOURCE, addTracingExtensions, makeMain } from '@sentry/core';
-import { NodeClient } from '@sentry/node';
-=======
-import { addTracingExtensions } from '@sentry/core';
+import { SEMANTIC_ATTRIBUTE_SENTRY_SOURCE, addTracingExtensions } from '@sentry/core';
 import { NodeClient, setCurrentClient } from '@sentry/node';
->>>>>>> 551aa86f
 import * as SentryNode from '@sentry/node';
 import type { Transaction } from '@sentry/types';
 import type { Handle } from '@sveltejs/kit';
