--- conflicted
+++ resolved
@@ -43,12 +43,8 @@
     "url": "https://github.com/getsentry/sentry-javascript/issues"
   },
   "dependencies": {
-<<<<<<< HEAD
-    "@sentry/types": "7.82.0"
-=======
-    "@sentry/types": "7.81.1",
-    "@sentry/utils": "7.81.1"
->>>>>>> 8ee1aa50
+    "@sentry/types": "7.82.0",
+    "@sentry/utils": "7.82.0"
   },
   "engines": {
     "node": ">=12"
