/* eslint-disable deprecation/deprecation */
import { BrowserClient } from '@sentry/browser';
<<<<<<< HEAD
import { Hub, SEMANTIC_ATTRIBUTE_SENTRY_SOURCE, Scope, makeMain, spanToJSON } from '@sentry/core';
import type { BaseTransportOptions, ClientOptions } from '@sentry/types';
=======
import {
  Hub,
  SEMANTIC_ATTRIBUTE_SENTRY_SOURCE,
  getClient,
  getCurrentHub,
  getCurrentScope,
  getGlobalScope,
  getIsolationScope,
  setCurrentClient,
  spanToJSON,
} from '@sentry/core';
import type { BaseTransportOptions, ClientOptions, TransactionSource } from '@sentry/types';
>>>>>>> 551aa86f

import { Span, TRACEPARENT_REGEXP, Transaction } from '../src';
import { getDefaultBrowserClientOptions } from './testutils';

describe('Span', () => {
  beforeEach(() => {
    getGlobalScope().clear();
    getIsolationScope().clear();
    getCurrentScope().clear();

    const options = getDefaultBrowserClientOptions({ tracesSampleRate: 1 });
    const client = new BrowserClient(options);
    setCurrentClient(client);
    client.init();
  });

  afterEach(() => {
    jest.clearAllMocks();
  });

  describe('new Span', () => {
    test('simple', () => {
      const span = new Span({ sampled: true });
      const span2 = span.startChild();
      expect((span2 as any).parentSpanId).toBe((span as any).spanId);
      expect((span2 as any).traceId).toBe((span as any).traceId);
      expect((span2 as any).sampled).toBe((span as any).sampled);
    });

    test('sets instrumenter to `sentry` if not specified in constructor', () => {
      const span = new Span({});

      expect(span.instrumenter).toBe('sentry');
    });

    test('allows to set instrumenter in constructor', () => {
      const span = new Span({ instrumenter: 'otel' });

      expect(span.instrumenter).toBe('otel');
    });
  });

  describe('new Transaction', () => {
    test('simple', () => {
      const transaction = new Transaction({ name: 'test', sampled: true });
      const span2 = transaction.startChild();
      expect((span2 as any).parentSpanId).toBe((transaction as any).spanId);
      expect((span2 as any).traceId).toBe((transaction as any).traceId);
      expect((span2 as any).sampled).toBe((transaction as any).sampled);
    });

    test('gets currentHub', () => {
      const transaction = new Transaction({ name: 'test' });
      expect((transaction as any)._hub).toBeInstanceOf(Hub);
    });

    test('inherit span list', () => {
      const transaction = new Transaction({ name: 'test', sampled: true });
      const span2 = transaction.startChild();
      const span3 = span2.startChild();
      span3.end();
      expect(transaction.spanRecorder).toBe((span2 as Span).spanRecorder);
      expect(transaction.spanRecorder).toBe((span3 as Span).spanRecorder);
    });
  });

  describe('setters', () => {
    test('setTag', () => {
      const span = new Span({});
      expect(span.tags.foo).toBeUndefined();
      span.setTag('foo', 'bar');
      expect(span.tags.foo).toBe('bar');
      span.setTag('foo', 'baz');
      expect(span.tags.foo).toBe('baz');
    });

    test('setData', () => {
      const span = new Span({});
      expect(span.data.foo).toBeUndefined();
      span.setData('foo', null);
      expect(span.data.foo).toBe(null);
      span.setData('foo', 2);
      expect(span.data.foo).toBe(2);
      span.setData('foo', true);
      expect(span.data.foo).toBe(true);
    });

    test('setName', () => {
      const span = new Span({});
      expect(span.description).toBeUndefined();
      span.updateName('foo');
      expect(span.description).toBe('foo');
    });
  });

  describe('status', () => {
    test('setStatus', () => {
      const span = new Span({});
      span.setStatus('permission_denied');
      expect((span.getTraceContext() as any).status).toBe('permission_denied');
    });

    // TODO (v8): Remove
    test('setHttpStatus', () => {
      const span = new Span({});
      span.setHttpStatus(404);
      expect((span.getTraceContext() as any).status).toBe('not_found');
      expect(span.tags['http.status_code']).toBe('404');
      expect(span.data['http.response.status_code']).toBe(404);
    });

    // TODO (v8): Remove
    test('isSuccess', () => {
      const span = new Span({});
      expect(span.isSuccess()).toBe(false);
      expect(spanToJSON(span).status).not.toBe('ok');
      span.setHttpStatus(200);
      expect(span.isSuccess()).toBe(true);
      expect(spanToJSON(span).status).toBe('ok');
      span.setStatus('permission_denied');
      expect(span.isSuccess()).toBe(false);
      expect(spanToJSON(span).status).not.toBe('ok');
      span.setHttpStatus(0);
      expect(span.isSuccess()).toBe(false);
      expect(spanToJSON(span).status).not.toBe('ok');
      span.setHttpStatus(-1);
      expect(span.isSuccess()).toBe(false);
      expect(spanToJSON(span).status).not.toBe('ok');
      span.setHttpStatus(99);
      expect(span.isSuccess()).toBe(false);
      expect(spanToJSON(span).status).not.toBe('ok');
      span.setHttpStatus(100);
      expect(span.isSuccess()).toBe(true);
      expect(spanToJSON(span).status).toBe('ok');
    });
  });

  describe('toTraceparent', () => {
    test('simple', () => {
      expect(new Span().toTraceparent()).toMatch(TRACEPARENT_REGEXP);
    });
    test('with sample', () => {
      expect(new Span({ sampled: true }).toTraceparent()).toMatch(TRACEPARENT_REGEXP);
    });
  });

  describe('toJSON', () => {
    test('simple', () => {
      const span = JSON.parse(
        JSON.stringify(new Span({ traceId: 'aaaaaaaaaaaaaaaaaaaaaaaaaaaaaaaa', spanId: 'bbbbbbbbbbbbbbbb' })),
      );
      expect(span).toHaveProperty('span_id', 'bbbbbbbbbbbbbbbb');
      expect(span).toHaveProperty('trace_id', 'aaaaaaaaaaaaaaaaaaaaaaaaaaaaaaaa');
    });

    test('with parent', () => {
      const spanA = new Span({ traceId: 'a', spanId: 'b' }) as any;
      const spanB = new Span({ traceId: 'c', spanId: 'd', sampled: false, parentSpanId: spanA.spanId });
      const serialized = JSON.parse(JSON.stringify(spanB));
      expect(serialized).toHaveProperty('parent_span_id', 'b');
      expect(serialized).toHaveProperty('span_id', 'd');
      expect(serialized).toHaveProperty('trace_id', 'c');
    });

    test('should drop all `undefined` values', () => {
      const spanA = new Span({ traceId: 'a', spanId: 'b' }) as any;
      const spanB = new Span({
        parentSpanId: spanA.spanId,
        spanId: 'd',
        traceId: 'c',
      });
      const serialized = spanB.toJSON();
      expect(serialized).toStrictEqual({
        start_timestamp: expect.any(Number),
        parent_span_id: 'b',
        span_id: 'd',
        trace_id: 'c',
        origin: 'manual',
        data: {
          'sentry.origin': 'manual',
          'sentry.source': 'custom',
        },
      });
    });
  });

  describe('finish', () => {
    test('simple', () => {
      const span = new Span({});
      expect(spanToJSON(span).timestamp).toBeUndefined();
      span.end();
      expect(spanToJSON(span).timestamp).toBeGreaterThan(1);
    });

    describe('hub.startTransaction', () => {
      let hub: Hub;

      beforeEach(() => {
        hub = getCurrentHub() as Hub;
      });

      test('finish a transaction', () => {
        const spy = jest.spyOn(hub as any, 'captureEvent') as any;
        const transaction = hub.startTransaction({ name: 'test' });
        transaction.end();
        expect(spy).toHaveBeenCalled();
        expect(spy.mock.calls[0][0].spans).toHaveLength(0);
        expect(spy.mock.calls[0][0].timestamp).toBeTruthy();
        expect(spy.mock.calls[0][0].start_timestamp).toBeTruthy();
        expect(spy.mock.calls[0][0].contexts.trace).toEqual(transaction.getTraceContext());
      });

      test('finish a transaction + child span', () => {
        const spy = jest.spyOn(hub as any, 'captureEvent') as any;
        const transaction = hub.startTransaction({ name: 'test' });
        const childSpan = transaction.startChild();
        childSpan.end();
        transaction.end();
        expect(spy).toHaveBeenCalled();
        expect(spy.mock.calls[0][0].spans).toHaveLength(1);
        expect(spy.mock.calls[0][0].contexts.trace).toEqual(transaction.getTraceContext());
      });

      // See https://github.com/getsentry/sentry-javascript/issues/3254
      test('finish a transaction + child span + sampled:true', () => {
        const spy = jest.spyOn(hub as any, 'captureEvent') as any;
        const transaction = hub.startTransaction({ name: 'test', op: 'parent', sampled: true });
        const childSpan = transaction.startChild({ op: 'child' });
        childSpan.end();
        transaction.end();
        expect(spy).toHaveBeenCalled();
        expect(spy.mock.calls[0][0].spans).toHaveLength(1);
        expect(spy.mock.calls[0][0].contexts.trace).toEqual(transaction.getTraceContext());
      });

      test("finish a child span shouldn't trigger captureEvent", () => {
        const spy = jest.spyOn(hub as any, 'captureEvent') as any;
        const transaction = hub.startTransaction({ name: 'test' });
        const childSpan = transaction.startChild();
        childSpan.end();
        expect(spy).not.toHaveBeenCalled();
      });

      test("finish a span with another one on the scope shouldn't override contexts.trace", () => {
        const spy = jest.spyOn(hub as any, 'captureEvent') as any;
        const transaction = hub.startTransaction({ name: 'test' });
        const childSpanOne = transaction.startChild();
        childSpanOne.end();

        hub.getScope().setSpan(childSpanOne);

        const spanTwo = transaction.startChild();
        spanTwo.end();
        transaction.end();

        expect(spy).toHaveBeenCalled();
        expect(spy.mock.calls[0][0].spans).toHaveLength(2);
        expect(spy.mock.calls[0][0].contexts.trace).toEqual(transaction.getTraceContext());
      });

      test('maxSpans correctly limits number of spans', () => {
        const options = getDefaultBrowserClientOptions({
          _experiments: { maxSpans: 3 },
          tracesSampleRate: 1,
        });
        const _hub = new Hub(new BrowserClient(options));
        const spy = jest.spyOn(_hub as any, 'captureEvent') as any;
        const transaction = _hub.startTransaction({ name: 'test' });
        for (let i = 0; i < 10; i++) {
          const child = transaction.startChild();
          child.end();
        }
        transaction.end();
        expect(spy.mock.calls[0][0].spans).toHaveLength(3);
      });

      test('no span recorder created if transaction.sampled is false', () => {
        const options = getDefaultBrowserClientOptions({
          tracesSampleRate: 1,
        });
        const _hub = new Hub(new BrowserClient(options));
        const spy = jest.spyOn(_hub as any, 'captureEvent') as any;
        const transaction = _hub.startTransaction({ name: 'test', sampled: false });
        for (let i = 0; i < 10; i++) {
          const child = transaction.startChild();
          child.end();
        }
        transaction.end();
        expect((transaction as any).spanRecorder).toBeUndefined();
        expect(spy).not.toHaveBeenCalled();
      });

      test('tree structure of spans should be correct when mixing it with span on scope', () => {
        const spy = jest.spyOn(hub as any, 'captureEvent') as any;

        const transaction = hub.startTransaction({ name: 'test' });
        const childSpanOne = transaction.startChild();

        const childSpanTwo = childSpanOne.startChild();
        childSpanTwo.end();

        childSpanOne.end();

        hub.getScope().setSpan(transaction);

        const spanTwo = transaction.startChild({});
        spanTwo.end();
        transaction.end();

        expect(spy).toHaveBeenCalled();
        expect(spy.mock.calls[0][0].spans).toHaveLength(3);
        expect(spy.mock.calls[0][0].contexts.trace).toEqual(transaction.getTraceContext());
        expect(childSpanOne.toJSON().parent_span_id).toEqual(transaction.toJSON().span_id);
        expect(childSpanTwo.toJSON().parent_span_id).toEqual(childSpanOne.toJSON().span_id);
        expect(spanTwo.toJSON().parent_span_id).toEqual(transaction.toJSON().span_id);
      });
    });
  });

  describe('end', () => {
    test('simple', () => {
      const span = new Span({});
      expect(spanToJSON(span).timestamp).toBeUndefined();
      span.end();
      expect(spanToJSON(span).timestamp).toBeGreaterThan(1);
    });

    test('with endTime in seconds', () => {
      const span = new Span({});
      expect(spanToJSON(span).timestamp).toBeUndefined();
      const endTime = Date.now() / 1000;
      span.end(endTime);
      expect(spanToJSON(span).timestamp).toBe(endTime);
    });

    test('with endTime in milliseconds', () => {
      const span = new Span({});
      expect(spanToJSON(span).timestamp).toBeUndefined();
      const endTime = Date.now();
      span.end(endTime);
      expect(spanToJSON(span).timestamp).toBe(endTime / 1000);
    });

    describe('hub.startTransaction', () => {
      let hub: Hub;

      beforeEach(() => {
        hub = getCurrentHub() as Hub;
      });

      test('finish a transaction', () => {
        const spy = jest.spyOn(hub as any, 'captureEvent') as any;
        const transaction = hub.startTransaction({ name: 'test' });
        transaction.end();
        expect(spy).toHaveBeenCalled();
        expect(spy.mock.calls[0][0].spans).toHaveLength(0);
        expect(spy.mock.calls[0][0].timestamp).toBeTruthy();
        expect(spy.mock.calls[0][0].start_timestamp).toBeTruthy();
        expect(spy.mock.calls[0][0].contexts.trace).toEqual(transaction.getTraceContext());
      });

      test('finish a transaction + child span', () => {
        const spy = jest.spyOn(hub as any, 'captureEvent') as any;
        const transaction = hub.startTransaction({ name: 'test' });
        const childSpan = transaction.startChild();
        childSpan.end();
        transaction.end();
        expect(spy).toHaveBeenCalled();
        expect(spy.mock.calls[0][0].spans).toHaveLength(1);
        expect(spy.mock.calls[0][0].contexts.trace).toEqual(transaction.getTraceContext());
      });

      // See https://github.com/getsentry/sentry-javascript/issues/3254
      test('finish a transaction + child span + sampled:true', () => {
        const spy = jest.spyOn(hub as any, 'captureEvent') as any;
        const transaction = hub.startTransaction({ name: 'test', op: 'parent', sampled: true });
        const childSpan = transaction.startChild({ op: 'child' });
        childSpan.end();
        transaction.end();
        expect(spy).toHaveBeenCalled();
        expect(spy.mock.calls[0][0].spans).toHaveLength(1);
        expect(spy.mock.calls[0][0].contexts.trace).toEqual(transaction.getTraceContext());
      });

      test("finish a child span shouldn't trigger captureEvent", () => {
        const spy = jest.spyOn(hub as any, 'captureEvent') as any;
        const transaction = hub.startTransaction({ name: 'test' });
        const childSpan = transaction.startChild();
        childSpan.end();
        expect(spy).not.toHaveBeenCalled();
      });

      test("finish a span with another one on the scope shouldn't override contexts.trace", () => {
        const spy = jest.spyOn(hub as any, 'captureEvent') as any;
        const transaction = hub.startTransaction({ name: 'test' });
        const childSpanOne = transaction.startChild();
        childSpanOne.end();

        hub.getScope().setSpan(childSpanOne);

        const spanTwo = transaction.startChild();
        spanTwo.end();
        transaction.end();

        expect(spy).toHaveBeenCalled();
        expect(spy.mock.calls[0][0].spans).toHaveLength(2);
        expect(spy.mock.calls[0][0].contexts.trace).toEqual(transaction.getTraceContext());
      });

      test('maxSpans correctly limits number of spans', () => {
        const options = getDefaultBrowserClientOptions({
          _experiments: { maxSpans: 3 },
          tracesSampleRate: 1,
        });
        const _hub = new Hub(new BrowserClient(options));
        const spy = jest.spyOn(_hub as any, 'captureEvent') as any;
        const transaction = _hub.startTransaction({ name: 'test' });
        for (let i = 0; i < 10; i++) {
          const child = transaction.startChild();
          child.end();
        }
        transaction.end();
        expect(spy.mock.calls[0][0].spans).toHaveLength(3);
      });

      test('no span recorder created if transaction.sampled is false', () => {
        const options = getDefaultBrowserClientOptions({
          tracesSampleRate: 1,
        });
        const _hub = new Hub(new BrowserClient(options));
        const spy = jest.spyOn(_hub as any, 'captureEvent') as any;
        const transaction = _hub.startTransaction({ name: 'test', sampled: false });
        for (let i = 0; i < 10; i++) {
          const child = transaction.startChild();
          child.end();
        }
        transaction.end();
        expect((transaction as any).spanRecorder).toBeUndefined();
        expect(spy).not.toHaveBeenCalled();
      });

      test('tree structure of spans should be correct when mixing it with span on scope', () => {
        const spy = jest.spyOn(hub as any, 'captureEvent') as any;

        const transaction = hub.startTransaction({ name: 'test' });
        const childSpanOne = transaction.startChild();

        const childSpanTwo = childSpanOne.startChild();
        childSpanTwo.end();

        childSpanOne.end();

        hub.getScope().setSpan(transaction);

        const spanTwo = transaction.startChild({});
        spanTwo.end();
        transaction.end();

        expect(spy).toHaveBeenCalled();
        expect(spy.mock.calls[0][0].spans).toHaveLength(3);
        expect(spy.mock.calls[0][0].contexts.trace).toEqual(transaction.getTraceContext());
        expect(childSpanOne.toJSON().parent_span_id).toEqual(transaction.toJSON().span_id);
        expect(childSpanTwo.toJSON().parent_span_id).toEqual(childSpanOne.toJSON().span_id);
        expect(spanTwo.toJSON().parent_span_id).toEqual(transaction.toJSON().span_id);
      });
    });
  });

  describe('getTraceContext', () => {
    test('should have status attribute undefined if no status tag is available', () => {
      const span = new Span({});
      const context = span.getTraceContext();
      expect((context as any).status).toBeUndefined();
    });

    test('should have success status extracted from tags', () => {
      const span = new Span({});
      span.setStatus('ok');
      const context = span.getTraceContext();
      expect((context as any).status).toBe('ok');
    });

    test('should have failure status extracted from tags', () => {
      const span = new Span({});
      span.setStatus('resource_exhausted');
      const context = span.getTraceContext();
      expect((context as any).status).toBe('resource_exhausted');
    });

    test('should drop all `undefined` values', () => {
      const spanB = new Span({ spanId: 'd', traceId: 'c' });
      const context = spanB.getTraceContext();
      expect(context).toStrictEqual({
        span_id: 'd',
        trace_id: 'c',
        data: {
          'sentry.origin': 'manual',
          'sentry.source': 'custom',
        },
        origin: 'manual',
      });
    });
  });

  describe('toContext and updateWithContext', () => {
    test('toContext should return correct context', () => {
      const originalContext = {
        traceId: 'a',
        spanId: 'b',
        sampled: false,
        description: 'test',
        op: 'op',
      };
      const span = new Span(originalContext);

      const newContext = span.toContext();

      expect(newContext).toStrictEqual({
        ...originalContext,
        spanId: expect.any(String),
        startTimestamp: expect.any(Number),
        tags: {},
        traceId: expect.any(String),
        data: {
          'sentry.op': 'op',
          'sentry.origin': 'manual',
          'sentry.source': 'custom',
        },
      });
    });

    test('updateWithContext should completely change span properties', () => {
      const originalContext = {
        traceId: 'a',
        spanId: 'b',
        sampled: false,
        description: 'test',
        op: 'op',
        tags: {
          tag0: 'hello',
        },
      };
      const span = new Span(originalContext);

      span.updateWithContext({
        traceId: 'c',
        spanId: 'd',
        sampled: true,
      });

      expect(span.spanContext().traceId).toBe('c');
      expect(span.spanContext().spanId).toBe('d');
      expect(span.sampled).toBe(true);
      expect(span.description).toBe(undefined);
      expect(span.op).toBe(undefined);
      expect(span.tags).toStrictEqual({});
    });

    test('using toContext and updateWithContext together should update only changed properties', () => {
      const originalContext = {
        traceId: 'a',
        spanId: 'b',
        sampled: false,
        description: 'test',
        op: 'op',
        tags: { tag0: 'hello' },
        data: { data0: 'foo' },
      };
      const span = new Span(originalContext);

      const newContext = {
        ...span.toContext(),
        description: 'new',
        endTimestamp: 1,
        op: 'new-op',
        sampled: true,
        tags: {
          tag1: 'bye',
        },
        data: {
          ...span.toContext().data,
        },
      };

      if (newContext.data) newContext.data.data1 = 'bar';

      span.updateWithContext(newContext);

      expect(span.spanContext().traceId).toBe('a');
      expect(span.spanContext().spanId).toBe('b');
      expect(span.description).toBe('new');
      expect(spanToJSON(span).timestamp).toBe(1);
      expect(span.op).toBe('new-op');
      expect(span.sampled).toBe(true);
      expect(span.tags).toStrictEqual({ tag1: 'bye' });
      expect(span.data).toStrictEqual({
        data0: 'foo',
        data1: 'bar',
        'sentry.op': 'op',
        'sentry.origin': 'manual',
        'sentry.source': 'custom',
      });
    });
  });

  describe('getDynamicSamplingContext', () => {
    beforeEach(() => {
      getClient()!.getOptions = () => {
        return {
          release: '1.0.1',
          environment: 'production',
        } as ClientOptions<BaseTransportOptions>;
      };
    });

    test('should return DSC that was provided during transaction creation, if it was provided', () => {
      const transaction = new Transaction(
        {
          name: 'tx',
          metadata: { dynamicSamplingContext: { environment: 'myEnv' } },
        },
        getCurrentHub(),
      );

      const dynamicSamplingContext = transaction.getDynamicSamplingContext();

      expect(dynamicSamplingContext).toStrictEqual({ environment: 'myEnv' });
    });

    test('should return new DSC, if no DSC was provided during transaction creation', () => {
      const transaction = new Transaction({
        name: 'tx',
        metadata: {
          sampleRate: 0.56,
        },
        sampled: true,
      });

      const getOptionsSpy = jest.spyOn(getClient()!, 'getOptions');

      const dynamicSamplingContext = transaction.getDynamicSamplingContext();

      expect(getOptionsSpy).toHaveBeenCalledTimes(1);
      expect(dynamicSamplingContext).toStrictEqual({
        release: '1.0.1',
        environment: 'production',
        sampled: 'true',
        sample_rate: '0.56',
        trace_id: expect.any(String),
        transaction: 'tx',
      });
    });

    describe('Including transaction name in DSC', () => {
      test('is not included if transaction source is url', () => {
        const transaction = new Transaction(
          {
            name: 'tx',
            attributes: {
              [SEMANTIC_ATTRIBUTE_SENTRY_SOURCE]: 'url',
            },
          },
          getCurrentHub(),
        );

        const dsc = transaction.getDynamicSamplingContext()!;
        expect(dsc.transaction).toBeUndefined();
      });

      test.each([
        ['is included if transaction source is paremeterized route/url', 'route'],
        ['is included if transaction source is a custom name', 'custom'],
      ] as const)('%s', (_, source) => {
        const transaction = new Transaction(
          {
            name: 'tx',
            attributes: {
              ...(source && { [SEMANTIC_ATTRIBUTE_SENTRY_SOURCE]: source }),
            },
          },
          getCurrentHub(),
        );

        const dsc = transaction.getDynamicSamplingContext()!;

        expect(dsc.transaction).toEqual('tx');
      });
    });
  });

  describe('Transaction source', () => {
    test('is included when transaction metadata is set', () => {
      const hub = getCurrentHub();

      const spy = jest.spyOn(hub as any, 'captureEvent') as any;
      const transaction = hub.startTransaction({ name: 'test', sampled: true });
      transaction.setAttribute(SEMANTIC_ATTRIBUTE_SENTRY_SOURCE, 'url');
      expect(spy).toHaveBeenCalledTimes(0);

      transaction.end();
      expect(spy).toHaveBeenCalledTimes(1);
      expect(spy).toHaveBeenLastCalledWith(
        expect.objectContaining({
          transaction_info: {
            source: 'url',
          },
        }),
      );
    });
  });
});<|MERGE_RESOLUTION|>--- conflicted
+++ resolved
@@ -1,9 +1,5 @@
 /* eslint-disable deprecation/deprecation */
 import { BrowserClient } from '@sentry/browser';
-<<<<<<< HEAD
-import { Hub, SEMANTIC_ATTRIBUTE_SENTRY_SOURCE, Scope, makeMain, spanToJSON } from '@sentry/core';
-import type { BaseTransportOptions, ClientOptions } from '@sentry/types';
-=======
 import {
   Hub,
   SEMANTIC_ATTRIBUTE_SENTRY_SOURCE,
@@ -15,8 +11,7 @@
   setCurrentClient,
   spanToJSON,
 } from '@sentry/core';
-import type { BaseTransportOptions, ClientOptions, TransactionSource } from '@sentry/types';
->>>>>>> 551aa86f
+import type { BaseTransportOptions, ClientOptions } from '@sentry/types';
 
 import { Span, TRACEPARENT_REGEXP, Transaction } from '../src';
 import { getDefaultBrowserClientOptions } from './testutils';
