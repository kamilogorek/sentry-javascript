--- conflicted
+++ resolved
@@ -1,16 +1,12 @@
 /* eslint-disable deprecation/deprecation */
-<<<<<<< HEAD
 import {
-  Hub,
   SEMANTIC_ATTRIBUTE_SENTRY_SOURCE,
   TRACING_DEFAULTS,
-  makeMain,
+  getClient,
+  getCurrentHub,
   setCurrentClient,
   spanToJSON,
 } from '@sentry/core';
-=======
-import { TRACING_DEFAULTS, getClient, getCurrentHub, setCurrentClient, spanToJSON } from '@sentry/core';
->>>>>>> 551aa86f
 import * as hubExtensions from '@sentry/core';
 import type { BaseTransportOptions, ClientOptions, DsnComponents, HandlerDataHistory } from '@sentry/types';
 import { JSDOM } from 'jsdom';
