--- conflicted
+++ resolved
@@ -23,11 +23,7 @@
         environment: import.meta.env.PUBLIC_VERCEL_ENV,
         release: import.meta.env.PUBLIC_VERCEL_GIT_COMMIT_SHA,
         tracesSampleRate: 1,
-<<<<<<< HEAD
-        integrations: [Sentry.browserTracingIntegration(), new Sentry.Replay()],
-=======
         integrations: [Sentry.browserTracingIntegration(), Sentry.replayIntegration()],
->>>>>>> 972298d8
         replaysSessionSampleRate: 0.1,
         replaysOnErrorSampleRate: 1,
       });"
@@ -47,11 +43,7 @@
         release: \\"1.0.0\\",
         tracesSampleRate: 0.3,
         sampleRate: 0.2,
-<<<<<<< HEAD
-        integrations: [Sentry.browserTracingIntegration(), new Sentry.Replay()],
-=======
         integrations: [Sentry.browserTracingIntegration(), Sentry.replayIntegration()],
->>>>>>> 972298d8
         replaysSessionSampleRate: 0.5,
         replaysOnErrorSampleRate: 0.4,
       });"
